import asyncio
import logging
from datetime import datetime
import ssl
import websockets
from typing import Dict, Set
from ocpp.routing import on
from ocpp.v16 import ChargePoint as cp
from ocpp.v16 import call_result
from ocpp.v16.enums import (
    Action,
    RegistrationStatus,
    AuthorizationStatus,
    RemoteStartStopStatus,
    AvailabilityStatus,
    ConfigurationStatus,
    ClearCacheStatus,
    DataTransferStatus,
    ResetStatus,
    DiagnosticsStatus,
    FirmwareStatus,
    ReservationStatus,
    ChargingProfileStatus,
    TriggerMessageStatus,
    MessageTrigger
)

logging.basicConfig(level=logging.DEBUG)  # Set to DEBUG for detailed logging

# Global client manager to track all connected clients
class ClientManager:
    def __init__(self):
        self.clients: Dict[str, 'CentralSystem'] = {}
        self.master_connections: Set[websockets.WebSocketServerProtocol] = set()
        
    def add_client(self, client_id: str, central_system: 'CentralSystem'):
        """Add a new client to the manager"""
        self.clients[client_id] = central_system
        logging.info(f"Client {client_id} added. Total clients: {len(self.clients)}")
        
    def remove_client(self, client_id: str):
        """Remove a client from the manager"""
        if client_id in self.clients:
            del self.clients[client_id]
            logging.info(f"Client {client_id} removed. Total clients: {len(self.clients)}")
            
    def add_master_connection(self, websocket: websockets.WebSocketServerProtocol):
        """Add a master connection for broadcasting"""
        self.master_connections.add(websocket)
        logging.info(f"Master connection added. Total master connections: {len(self.master_connections)}")
        
    def remove_master_connection(self, websocket: websockets.WebSocketServerProtocol):
        """Remove a master connection"""
        self.master_connections.discard(websocket)
        logging.info(f"Master connection removed. Total master connections: {len(self.master_connections)}")
        
    async def broadcast_to_all_clients(self, message: str):
        """Broadcast a message to all connected clients"""
        if not self.clients:
            logging.warning("No clients connected to broadcast to")
            return
            
        tasks = []
        disconnected_clients = []
        
        for client_id, central_system in self.clients.items():
            try:
                if hasattr(central_system, 'websocket') and not central_system.websocket.closed:
                    tasks.append(central_system.websocket.send(message))
                else:
                    disconnected_clients.append(client_id)
            except Exception as e:
                logging.error(f"Error preparing broadcast for client {client_id}: {e}")
                disconnected_clients.append(client_id)
                
        # Remove disconnected clients
        for client_id in disconnected_clients:
            self.remove_client(client_id)
            
        if tasks:
            try:
                await asyncio.gather(*tasks, return_exceptions=True)
                logging.info(f"Broadcasted message to {len(tasks)} clients")
            except Exception as e:
                logging.error(f"Error broadcasting message: {e}")
                
    async def handle_master_connection(self, websocket: websockets.WebSocketServerProtocol, path: str):
        """Handle master connections for broadcasting"""
        self.add_master_connection(websocket)
        
        try:
            async for message in websocket:
                logging.info(f"Master connection received message: {message}")
                # Broadcast the message to all clients
                await self.broadcast_to_all_clients(message)
                
        except websockets.exceptions.ConnectionClosed:
            logging.info("Master connection closed")
        except Exception as e:
            logging.error(f"Error handling master connection: {e}")
        finally:
            self.remove_master_connection(websocket)

# Global client manager instance
client_manager = ClientManager()

class CentralSystem(cp):
    def __init__(self, charge_point_id: str, websocket: websockets.WebSocketServerProtocol, *args, **kwargs):
        super().__init__(charge_point_id, websocket, *args, **kwargs)
        self.charge_point_id = charge_point_id
        self.websocket = websocket
<<<<<<< HEAD
=======
        self.transaction_counter = 0  # Initialize transaction counter
>>>>>>> b1d0447d
        logging.debug("CentralSystem initialized with route_map: %s", self.route_map)
        
        # Register this client with the global manager
        client_manager.add_client(charge_point_id, self)
        
    async def start(self):
        """Override start method to handle cleanup"""
        try:
            await super().start()
        finally:
            # Remove client from manager when connection closes
            client_manager.remove_client(self.charge_point_id)

    @on(Action.authorize)
    async def on_authorize(self, id_tag, **kwargs):
        try:
            logging.info(f"Received Authorize: id_tag {id_tag}")
            return call_result.Authorize(
                id_tag_info={'status': AuthorizationStatus.accepted}
            )
        except Exception as e:
            logging.error(f"Error in on_authorize: {e}")
            raise

    @on(Action.boot_notification)
    async def on_boot_notification(self, charge_point_model, charge_point_vendor, firmware_version, **kwargs):
        try:
            logging.info(f"Received BootNotification from {charge_point_model}, {charge_point_vendor}, firmware: {firmware_version}")
            return call_result.BootNotification(
                current_time=datetime.utcnow().isoformat(),
                interval=60,
                status=RegistrationStatus.accepted
            )
        except Exception as e:
            logging.error(f"Error in on_boot_notification: {e}")
            raise

    @on(Action.cancel_reservation)
    async def on_cancel_reservation(self, reservation_id, **kwargs):
        try:
            logging.info(f"Received CancelReservation: reservation_id {reservation_id}")
            return call_result.CancelReservation(
                status=ReservationStatus.accepted
            )
        except Exception as e:
            logging.error(f"Error in on_cancel_reservation: {e}")
            raise

    @on(Action.change_availability)
    async def on_change_availability(self, connector_id, type, **kwargs):
        try:
            logging.info(f"Received ChangeAvailability: connector_id {connector_id}, type {type}")
            return call_result.ChangeAvailability(
                status=AvailabilityStatus.accepted
            )
        except Exception as e:
            logging.error(f"Error in on_change_availability: {e}")
            raise

    @on(Action.change_configuration)
    async def on_change_configuration(self, key, value, **kwargs):
        try:
            logging.info(f"Received ChangeConfiguration: key {key}, value {value}")
            return call_result.ChangeConfiguration(
                status=ConfigurationStatus.accepted
            )
        except Exception as e:
            logging.error(f"Error in on_change_configuration: {e}")
            raise

    @on(Action.clear_cache)
    async def on_clear_cache(self, **kwargs):
        try:
            logging.info("Received ClearCache")
            return call_result.ClearCache(
                status=ClearCacheStatus.accepted
            )
        except Exception as e:
            logging.error(f"Error in on_clear_cache: {e}")
            raise

    @on(Action.clear_charging_profile)
    async def on_clear_charging_profile(self, id=None, connector_id=None, charging_profile_purpose=None, stack_level=None, **kwargs):
        try:
            logging.info(f"Received ClearChargingProfile: id {id}, connector_id {connector_id}, purpose {charging_profile_purpose}, stack_level {stack_level}")
            return call_result.ClearChargingProfile(
                status=ChargingProfileStatus.accepted
            )
        except Exception as e:
            logging.error(f"Error in on_clear_charging_profile: {e}")
            raise

    @on(Action.data_transfer)
    async def on_data_transfer(self, vendor_id, message_id=None, data=None, **kwargs):
        try:
            logging.info(f"Received DataTransfer: vendor_id {vendor_id}, message_id {message_id}, data {data}")
            return call_result.DataTransfer(
                status=DataTransferStatus.accepted
            )
        except Exception as e:
            logging.error(f"Error in on_data_transfer: {e}")
            raise

    @on(Action.diagnostics_status_notification)
    async def on_diagnostics_status_notification(self, status, **kwargs):
        try:
            logging.info(f"Received DiagnosticsStatusNotification: status {status}")
            return call_result.DiagnosticsStatusNotification()
        except Exception as e:
            logging.error(f"Error in on_diagnostics_status_notification: {e}")
            raise

    @on(Action.firmware_status_notification)
    async def on_firmware_status_notification(self, status, **kwargs):
        try:
            logging.info(f"Received FirmwareStatusNotification: status {status}")
            return call_result.FirmwareStatusNotification()
        except Exception as e:
            logging.error(f"Error in on_firmware_status_notification: {e}")
            raise

    @on(Action.get_configuration)
    async def on_get_configuration(self, key=None, **kwargs):
        try:
            logging.info(f"Received GetConfiguration: key {key}")
            configuration_key = [{"key": "example_key", "value": "example_value"}] if not key else []
            return call_result.GetConfiguration(
                configuration_key=configuration_key
            )
        except Exception as e:
            logging.error(f"Error in on_get_configuration: {e}")
            raise

    @on(Action.get_diagnostics)
    async def on_get_diagnostics(self, location, start_time=None, stop_time=None, retries=None, retry_interval=None, **kwargs):
        try:
            logging.info(f"Received GetDiagnostics: location {location}, start_time {start_time}, stop_time {stop_time}")
            return call_result.GetDiagnostics(
                file_name="diagnostics.log"
            )
        except Exception as e:
            logging.error(f"Error in on_get_diagnostics: {e}")
            raise

    @on(Action.get_local_list_version)
    async def on_get_local_list_version(self, **kwargs):
        try:
            logging.info("Received GetLocalListVersion")
            return call_result.GetLocalListVersion(
                list_version=1
            )
        except Exception as e:
            logging.error(f"Error in on_get_local_list_version: {e}")
            raise

    @on(Action.heartbeat)
    async def on_heartbeat(self, **kwargs):
        try:
            logging.info("Received Heartbeat")
            return call_result.Heartbeat(
                current_time=datetime.utcnow().isoformat()
            )
        except Exception as e:
            logging.error(f"Error in on_heartbeat: {e}")
            raise

    @on(Action.meter_values)
    async def on_meter_values(self, connector_id, transaction_id, meter_value, **kwargs):
        try:
            logging.info(f"Received MeterValues: connector_id {connector_id}, transaction_id {transaction_id}")
            return call_result.MeterValues()
        except Exception as e:
            logging.error(f"Error in on_meter_values: {e}")
            raise

    @on(Action.remote_start_transaction)
    async def on_remote_start_transaction(self, id_tag, connector_id=None, **kwargs):
        try:
            logging.info(f"Received RemoteStartTransaction: id_tag {id_tag}, connector_id {connector_id}")
            return call_result.RemoteStartTransaction(
                status=RemoteStartStopStatus.accepted
            )
        except Exception as e:
            logging.error(f"Error in on_remote_start_transaction: {e}")
            raise

    @on(Action.remote_stop_transaction)
    async def on_remote_stop_transaction(self, transaction_id, **kwargs):
        try:
            logging.info(f"Received RemoteStopTransaction: transaction_id {transaction_id}")
            return call_result.RemoteStopTransaction(
                status=RemoteStartStopStatus.accepted
            )
        except Exception as e:
            logging.error(f"Error in on_remote_stop_transaction: {e}")
            raise

    @on(Action.reserve_now)
    async def on_reserve_now(self, connector_id, expiry_date, id_tag, reservation_id, parent_id_tag=None, **kwargs):
        try:
            logging.info(f"Received ReserveNow: connector_id {connector_id}, reservation_id {reservation_id}, id_tag {id_tag}")
            return call_result.ReserveNow(
                status=ReservationStatus.accepted
            )
        except Exception as e:
            logging.error(f"Error in on_reserve_now: {e}")
            raise

    @on(Action.reset)
    async def on_reset(self, type, **kwargs):
        try:
            logging.info(f"Received Reset: type {type}")
            return call_result.Reset(
                status=ResetStatus.accepted
            )
        except Exception as e:
            logging.error(f"Error in on_reset: {e}")
            raise

    @on(Action.send_local_list)
    async def on_send_local_list(self, list_version, update_type, local_authorization_list=None, **kwargs):
        try:
            logging.info(f"Received SendLocalList: list_version {list_version}, update_type {update_type}")
            return call_result.SendLocalList(
                status=DataTransferStatus.accepted
            )
        except Exception as e:
            logging.error(f"Error in on_send_local_list: {e}")
            raise

    @on(Action.set_charging_profile)
    async def on_set_charging_profile(self, connector_id, cs_charging_profiles, **kwargs):
        try:
            logging.info(f"Received SetChargingProfile: connector_id {connector_id}, profiles {cs_charging_profiles}")
            return call_result.SetChargingProfile(
                status=ChargingProfileStatus.accepted
            )
        except Exception as e:
            logging.error(f"Error in on_set_charging_profile: {e}")
            raise

    @on(Action.start_transaction)
    async def on_start_transaction(self, connector_id, id_tag, meter_start, timestamp, **kwargs):
        try:
            self.transaction_counter += 1  # Increment transaction counter
            logging.info(f"Received StartTransaction: connector_id {connector_id}, id_tag {id_tag}, transaction_id {self.transaction_counter}")
            return call_result.StartTransaction(
                transaction_id=self.transaction_counter,
                id_tag_info={'status': AuthorizationStatus.accepted}
            )
        except Exception as e:
            logging.error(f"Error in on_start_transaction: {e}")
            raise

    @on(Action.status_notification)
    async def on_status_notification(self, connector_id, error_code, status, **kwargs):
        try:
            logging.info(f"Received StatusNotification: connector_id {connector_id}, status {status}, error_code {error_code}")
            return call_result.StatusNotification()
        except Exception as e:
            logging.error(f"Error in on_status_notification: {e}")
            raise

    @on(Action.stop_transaction)
    async def on_stop_transaction(self, transaction_id, id_tag, meter_stop, timestamp, **kwargs):
        try:
            logging.info(f"Received StopTransaction: transaction_id {transaction_id}, id_tag {id_tag}")
            return call_result.StopTransaction(
                id_tag_info={'status': AuthorizationStatus.accepted}
            )
        except Exception as e:
            logging.error(f"Error in on_stop_transaction: {e}")
            raise

    @on(Action.trigger_message)
    async def on_trigger_message(self, requested_message, connector_id=None, **kwargs):
        try:
            logging.info(f"Received TriggerMessage: requested_message {requested_message}, connector_id {connector_id}")
            return call_result.TriggerMessage(
                status=TriggerMessageStatus.accepted
            )
        except Exception as e:
            logging.error(f"Error in on_trigger_message: {e}")
            raise

    @on(Action.unlock_connector)
    async def on_unlock_connector(self, connector_id, **kwargs):
        try:
            logging.info(f"Received UnlockConnector: connector_id {connector_id}")
            return call_result.UnlockConnector(
                status='Unlocked'
            )
        except Exception as e:
            logging.error(f"Error in on_unlock_connector: {e}")
            raise

    @on(Action.update_firmware)
    async def on_update_firmware(self, location, retrieve_date, retries=None, retry_interval=None, **kwargs):
        try:
            logging.info(f"Received UpdateFirmware: location {location}, retrieve_date {retrieve_date}")
            return call_result.UpdateFirmware()
        except Exception as e:
            logging.error(f"Error in on_update_firmware: {e}")
            raise

async def handle_client_connection(websocket, path):
    """Handle regular client connections"""
    charge_point_id = path.split('/')[-1]
    logging.info(f"Client connecting: {charge_point_id}")
    
    central_system = CentralSystem(charge_point_id, websocket)
    await central_system.start()

async def main():
    try:
        # Create an SSL context for WSS
        ssl_context = ssl.SSLContext(ssl.PROTOCOL_TLS_SERVER)
        ssl_context.load_cert_chain(certfile="cert.pem", keyfile="key.pem")  # Update paths if needed

        # Start server with both client and master connection handlers
        async with websockets.serve(
            lambda ws, path: (
                client_manager.handle_master_connection(ws, path) 
                if path.startswith('/master') 
                else handle_client_connection(ws, path)
            ),
            "localhost",
            9000,
            subprotocols=["ocpp1.6"],
            ssl=ssl_context  # Add SSL context for WSS
        ):
            logging.info("OCPP 1.6 server running on wss://localhost:9000")
            logging.info("Regular clients connect to: wss://localhost:9000/{charge_point_id}")
            logging.info("Master connections connect to: wss://localhost:9000/master")
            await asyncio.Future()  # Run forever
    except Exception as e:
        logging.error(f"Server failed: {e}")

if __name__ == "__main__":
    asyncio.run(main())<|MERGE_RESOLUTION|>--- conflicted
+++ resolved
@@ -109,10 +109,7 @@
         super().__init__(charge_point_id, websocket, *args, **kwargs)
         self.charge_point_id = charge_point_id
         self.websocket = websocket
-<<<<<<< HEAD
-=======
         self.transaction_counter = 0  # Initialize transaction counter
->>>>>>> b1d0447d
         logging.debug("CentralSystem initialized with route_map: %s", self.route_map)
         
         # Register this client with the global manager
