--- conflicted
+++ resolved
@@ -3,6 +3,7 @@
 from datetime import datetime
 import ssl
 import websockets
+import json
 from ocpp.routing import on
 from ocpp.v16 import ChargePoint as cp
 from ocpp.v16 import call_result
@@ -25,13 +26,78 @@
     GetCompositeScheduleStatus, 
 )
 
-logging.basicConfig(level=logging.DEBUG)  # Set to DEBUG for detailed logging
+logging.basicConfig(level=logging.INFO, format='%(asctime)s - %(levelname)s - %(message)s')
+
+class ClientManager:
+    """Manages connected clients and master connections"""
+    def __init__(self):
+        self.clients = {}
+        self.master_connections = []
+    
+    def add_client(self, charge_point_id, central_system):
+        """Add a client to the manager"""
+        self.clients[charge_point_id] = central_system
+        logging.info(f"Client {charge_point_id} added. Total clients: {len(self.clients)}")
+    
+    def remove_client(self, charge_point_id):
+        """Remove a client from the manager"""
+        if charge_point_id in self.clients:
+            del self.clients[charge_point_id]
+            logging.info(f"Client {charge_point_id} removed. Total clients: {len(self.clients)}")
+    
+    def broadcast_to_all_clients(self, message):
+        """Broadcast a message to all connected clients"""
+        if not self.clients:
+            logging.warning("No clients connected to broadcast to")
+            return False
+        
+        success_count = 0
+        for charge_point_id, client in self.clients.items():
+            try:
+                # Send message to client
+                asyncio.create_task(client.send(message))
+                success_count += 1
+            except Exception as e:
+                logging.error(f"Failed to send message to {charge_point_id}: {e}")
+        
+        logging.info(f"Broadcasted message to {success_count}/{len(self.clients)} clients")
+        return success_count > 0
+    
+    async def handle_master_connection(self, websocket, path):
+        """Handle master socket connections"""
+        logging.info("Master connection added. Total master connections: 1")
+        self.master_connections.append(websocket)
+        
+        try:
+            async for message in websocket:
+                logging.info(f"Master socket received: {message}")
+                
+                # Broadcast to all clients
+                success = self.broadcast_to_all_clients(message)
+                
+                # Send feedback to master
+                if success:
+                    feedback = {"status": "success", "message": "Message broadcasted successfully"}
+                else:
+                    feedback = {"status": "warning", "message": "No clients connected"}
+                
+                await websocket.send(json.dumps(feedback))
+                
+        except websockets.exceptions.ConnectionClosed:
+            logging.info("Master connection closed")
+        finally:
+            if websocket in self.master_connections:
+                self.master_connections.remove(websocket)
+
+# Global client manager instance
+client_manager = ClientManager()
 
 class CentralSystem(cp):
-    def __init__(self, *args, **kwargs):
+    def __init__(self, charge_point_id, websocket, *args, **kwargs):
         super().__init__(*args, **kwargs)
+        self.charge_point_id = charge_point_id
+        self.websocket = websocket
         self.transaction_counter = 0  # Initialize transaction counter
-<<<<<<< HEAD
         
         # Register this client with the global manager
         client_manager.add_client(charge_point_id, self)
@@ -53,9 +119,6 @@
         finally:
             # Remove client from manager when connection closes
             client_manager.remove_client(self.charge_point_id)
-=======
-        logging.debug("CentralSystem initialized with route_map: %s", self.route_map)
->>>>>>> f37ac979
 
     @on(Action.authorize)
     async def on_authorize(self, id_tag, **kwargs):
@@ -136,11 +199,10 @@
             logging.error(f"Error in on_clear_charging_profile: {e}")
             raise
 
-    @on(Action.data_transfer)
+    @on(Action.DataTransfer)
     async def on_data_transfer(self, vendor_id, message_id=None, data=None, **kwargs):
         try:
             logging.info(f"Received DataTransfer: vendor_id {vendor_id}, message_id {message_id}, data {data}")
-<<<<<<< HEAD
             
             # Handle malformed JSON in data field
             if isinstance(data, str):
@@ -155,9 +217,6 @@
                     # Still accept the message but log the issue
                     
             return call_result.DataTransferPayload(
-=======
-            return call_result.DataTransfer(
->>>>>>> f37ac979
                 status=DataTransferStatus.accepted
             )
         except Exception as e:
@@ -388,7 +447,6 @@
             logging.error(f"Error in on_update_firmware: {e}")
             raise
 
-<<<<<<< HEAD
     @on(Action.RemoteStartTransaction)
     async def on_remote_start_transaction(self, id_tag, connector_id=None, **kwargs):
         """Handle RemoteStartTransaction command from central system"""
@@ -501,23 +559,27 @@
         logging.warning(f"Client {charge_point_id} disconnected unexpectedly")
     except Exception as e:
         logging.error(f"Error handling client {charge_point_id}: {e}")
-
-=======
->>>>>>> f37ac979
 async def main():
     try:
         # Create an SSL context for WSS
         ssl_context = ssl.SSLContext(ssl.PROTOCOL_TLS_SERVER)
         ssl_context.load_cert_chain(certfile="cert.pem", keyfile="key.pem")  # Update paths if needed
 
+        # Start server with both client and master connection handlers
         async with websockets.serve(
-            lambda ws, path: CentralSystem(path.split('/')[-1], ws).start(),
+            lambda ws, path: (
+                client_manager.handle_master_connection(ws, path) 
+                if path.startswith('/master') 
+                else handle_client_connection(ws, path)
+            ),
             "localhost",
             9000,
             subprotocols=["ocpp1.6"],
             ssl=ssl_context  # Add SSL context for WSS
         ):
             logging.info("OCPP 1.6 server running on wss://localhost:9000")
+            logging.info("Regular clients connect to: wss://localhost:9000/{charge_point_id}")
+            logging.info("Master connections connect to: wss://localhost:9000/master")
             await asyncio.Future()  # Run forever
     except Exception as e:
         logging.error(f"Server failed: {e}")
